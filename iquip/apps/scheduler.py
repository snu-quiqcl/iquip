"""App module for showing the experiment list."""

from typing import Optional, Tuple, Literal, List, Callable

import logging
import dataclasses
import requests
from PyQt5.QtGui import QPainter
from PyQt5.QtCore import (
    Qt, QObject, QThread, pyqtSignal,
    QAbstractListModel, QModelIndex, QMimeData, QSize
)
from PyQt5.QtWidgets import (
    QStyleOptionViewItem, QWidget, QLayout, QLabel, QListView,
    QHBoxLayout, QVBoxLayout, QAbstractItemDelegate, QAction
)

import qiwis
from iquip.protocols import SubmittedExperimentInfo
<<<<<<< HEAD

logger = logging.getLogger(__name__)

=======
>>>>>>> 76f9ca40

def _dismiss_items(layout: Optional[QLayout] = None):
    """Decouples components in the layout.

    Args:
        layout: The layout whose elements are intended to be deleted.
    """
    if layout is not None:
        while layout.count():
            item = layout.takeAt(0)
            widget = item.widget()
            if widget is not None:
                widget.setParent(None)
                layout.removeWidget(widget)
                widget.deleteLater()
            else:
                _dismiss_items(item.layout())


class SchedulerFrame(QWidget):
    """Frame for displaying the submitted experiment list.
    
    Attributes:
        runningView: The RunningExperimentView widget displaying currently running experiment.
        queueView: The QListView widget holding queued experiments.
        model: The ExperimentModel that manages the data of queueView.
    """

    def __init__(self, parent: Optional[QWidget] = None):
        """Extended."""
        super().__init__(parent=parent)
        # widgets
        self.runningView = RunningExperimentView()
        self.queueView = QListView()
        self.queueView.setItemDelegate(ExperimentDelegate(self.queueView))
        self.queueView.setMovement(QListView.Free)
        self.queueView.setObjectName("Queued Experiments")
        self.model = ExperimentModel()
        self.queueView.setModel(self.model)
        # layout
        layout = QVBoxLayout(self)
        layout.setContentsMargins(0, 0, 0, 20)
        layout.addWidget(QLabel("Currently running:", self))
        layout.addWidget(self.runningView)
        layout.addWidget(QLabel("Queued experiments:", self))
        layout.addWidget(self.queueView)


class RunningExperimentView(QWidget):
    """Widget for displaying the information of the experiment, especially for the one running.
    
    Attributes:
        experimentInfo: The SubmittedExperimentInfo instance that holds the experiment information.
        argsLayout: The HBoxLayout for displaying the experiment information.
    """

    def __init__(self, parent: Optional[QWidget] = None):
        """Extended."""
        super().__init__(parent=parent)
        self.experimentInfo = None
        # layout
        layout = QVBoxLayout(self)
        self.argsLayout = QHBoxLayout()
        layout.addLayout(self.argsLayout)

    def updateInfo(self, info: Optional[SubmittedExperimentInfo] = None):
        """Updates the information by modification.
        
        This updates SchedulerFrame.runningView when a new experiment starts to run.

        Args:
            info: The experiment information. None if there is no experiements running.
        """
        _dismiss_items(self.argsLayout)
        self.experimentInfo = info
        if info is not None:
            for key, value in info.items():
                if key != "priority":
                    self.argsLayout.addWidget(QLabel(f"{key}: {value}", self))
        else:
            self.argsLayout.addWidget(QLabel("None", self))


class ExperimentView(QWidget):
    """Widget for displaying the information of the experiment."""

    def __init__(self, info: SubmittedExperimentInfo, parent: Optional[QWidget] = None):
        """Extended.
        
        Args:
            info: The information of the experiment.
        """
        super().__init__(parent=parent)
        # widgets
        labels = tuple(QLabel(f"{key}: {value}", self) for key, value in info.items())
        # layout
        layout = QHBoxLayout(self)
        for label in labels:
            layout.addWidget(label)


class ExperimentModel(QAbstractListModel):
    """Model for managing the data in the submitted experiment list.
    
    Attributes:
        experimentQueue: The list of SubmittedExperimentInfo of queued experiments.
    """

    def __init__(self, parent: Optional[QWidget] = None):
        """Extended."""
        super().__init__(parent=parent)
        self.experimentQueue: List[SubmittedExperimentInfo] = []

    def rowCount(self, parent: Optional[QModelIndex] = QModelIndex()) -> int:  # pylint: disable=unused-argument
        """Overridden."""
        return len(self.experimentQueue)

    def data(self,
        index: QModelIndex,
        role: Optional[Qt.ItemDataRole] = Qt.DisplayRole  # pylint: disable=unused-argument
    ) -> SubmittedExperimentInfo:
        """Overridden."""
        try:
            return self.experimentQueue[index.row()]
        except IndexError:
            return None

    def sort(self):
        """Sorts the experiments by priority value."""
        self.schedulerFrame.model.experimentQueue.sort(key=lambda x: x.priority, reverse=True)

    def supportedDropActions(self) -> int:
        """Overridden."""
        return Qt.CopyAction | Qt.MoveAction

    def mimeData(self, index: QModelIndex) -> QMimeData:
        """Overridden.

        Fetches the index of the selected element.
        
        Args:
            index: The ModelIndex instance containing 
              row, column, and etc. values of the selected element.
        
        Returns:
            A QMimeData instance that holds str value of the index.
        """
        mime = super().mimeData(index)
        mime.setText(str(index[0].row()))
        return mime

    def dropMimeData(self,  # pylint: disable=too-many-arguments
        mimedata: QMimeData,
        action: QAction,
        row: int,
        column: int,  # pylint: disable=unused-argument
        parentIndex: QModelIndex  # pylint: disable=unused-argument
    ) -> Literal[True]:
        """Overridden."""
        idx = int(mimedata.text())
        if action == Qt.IgnoreAction:
            return True
        if row < 0:
            row = self.rowCount()
        if (self.experimentQueue[idx].priority
            != self.experimentQueue[min(row, self.rowCount() - 1)].priority):
            return True
        if idx != row:
            item = self.experimentQueue.pop(idx)
            self.experimentQueue.insert((row - 1) if idx < row else row, item)

        # TODO(giwon2004): emit signal for change of priority through artiq-proxy.
        return True

    def flags(self, index: QModelIndex) -> int:
        """Overridden."""
        defaultFlags = Qt.ItemIsSelectable | Qt.ItemIsEnabled
        if index.isValid():
            return Qt.ItemIsEditable | Qt.ItemIsDragEnabled | defaultFlags
        return Qt.ItemIsDropEnabled | defaultFlags


class ExperimentDelegate(QAbstractItemDelegate):
    """Delegate for displaying the layout of each data in the experiment list.

    TODO(giwon2004): Enabling buttons when displayed using QAbstractDelegate.
    """

    def paint(self,
        painter: QPainter,
        option: QStyleOptionViewItem,
        index: QModelIndex):
        """Overridden."""
        data = index.data(Qt.DisplayRole)
        if data is None:
            return
        experimentView = ExperimentView(data)
        experimentView.resize(option.rect.size())
        painter.save()
        painter.translate(option.rect.topLeft())
        experimentView.render(painter)
        painter.restore()

    def sizeHint(self, option: QStyleOptionViewItem, index: QModelIndex) -> QSize:  # pylint: disable=unused-argument
        """Overridden."""
        data = index.data(Qt.DisplayRole)
        if data is None:
            return QSize(0, 0)
        experimentView = ExperimentView(data)
        return experimentView.sizeHint()


class _ExperimentQueueFetcherThread(QThread):
    """QThread for fetching the queued experiments from the proxy server.

    Signals:
        fetched(experimentList, runningExperiment):
          The experiment queue and currently running experiment are fetched.
    """

    fetched = pyqtSignal(list, object)

    def __init__(
        self,
        callback: Callable[[SubmittedExperimentInfo, None], List[SubmittedExperimentInfo]],
        parent: Optional[QObject] = None
    ):
        """Extended.

        Args:
            callback: The callback method called after this thread is finished.
        """
        super().__init__(parent=parent)
        self.fetched.connect(callback, type=Qt.QueuedConnection)

    def run(self):
        """Overridden.

        Fetches the experiment list as a dictionary from the proxy server,
        and emits a list and an ExperimentInfo instance for display.
        """
        while True:
            try:
                response = requests.get("http://127.0.0.1:8000/experiment/queue/", timeout=10)
                response.raise_for_status()
                response = response.json()
            except requests.exceptions.Timeout:
                continue
            except requests.exceptions.RequestException:
                logger.exception("Failed to fetch the experiment queue.")
                return
            runningExperiment = None
            experimentList = []
            for key, value in response.items():
                experimentInfo = SubmittedExperimentInfo(rid=int(key))
                for item in dataclasses.fields(experimentInfo):
                    setattr(experimentInfo, item.name, value[item.name])
                if value["status"] in ["running", "run_done"]:
                    runningExperiment = experimentInfo
                    continue
                experimentList.append(experimentInfo)
            self.fetched.emit(experimentList, runningExperiment)


class SchedulerApp(qiwis.BaseApp):
    """App for displaying the submitted experiment queue.

    Attributes:
        schedulerFrame: The frame that shows the submitted experiment queue.
        thread: The thread that fetches the submitted experiment queue.
    """

    def __init__(self, name: str, parent: Optional[QObject] = None):
        """Extended."""
        super().__init__(name, parent=parent)
        self.schedulerFrame = SchedulerFrame()
        self.thread = _ExperimentQueueFetcherThread(
            self._snycExperimentQueue,
            self
        )
        self.thread.start()

    def _snycExperimentQueue(self,
                             experimentList: List[SubmittedExperimentInfo],
                             runningExperiment: Optional[SubmittedExperimentInfo] = None,
        ):
        """Displays the experiments fetched from the uploaded queue in the proxy server.

<<<<<<< HEAD
        Args:
            experimentList: The queue of pending experiments.
            runningExperiment: The experiment running now. None if there is no experiements running.
        """
        self.schedulerFrame.model.experimentQueue = experimentList
        self.schedulerFrame.model.dataChanged.emit(self.schedulerFrame.model.index(0),  # refresh
                                                   self.schedulerFrame.model.index(0),
                                                   [Qt.EditRole])
        self.schedulerFrame.model.sort()
        self._runExperiment(runningExperiment)

    def _runExperiment(self, info: Optional[SubmittedExperimentInfo] = None):
=======
    # TODO(giwon2004): Below are called by the signal from artiq-proxy.
    def runExperiment(self, info: Optional[SubmittedExperimentInfo] = None):
>>>>>>> 76f9ca40
        """Sets the experiment onto 'currently running' section.

        Args:
            info: The experiment running now. None if there is no experiements running.
        """
        self.schedulerFrame.runningView.updateInfo(info)
        if info in self.schedulerFrame.model.experimentQueue:
            self.deleteExperiment(info)

<<<<<<< HEAD
    def _addExperiment(self, info: SubmittedExperimentInfo):
=======
    def addExperiment(self, info: SubmittedExperimentInfo):
>>>>>>> 76f9ca40
        """Adds the experiment to 'queued experiments' section.

        Args:
            info: The experiment to be added.
        """
        self.schedulerFrame.model.experimentQueue.append(info)
<<<<<<< HEAD
        self.schedulerFrame.model.sort()

    def _changeExperiment(self, index: int, info: Optional[SubmittedExperimentInfo] = None):
=======
        self.schedulerFrame.model.experimentQueue.sort(key=lambda x: x.priority,
                                                       reverse=True)

    def changeExperiment(self, index: int, info: Optional[SubmittedExperimentInfo] = None):
>>>>>>> 76f9ca40
        """Changes the information of the particular experiment to given information.

        Args:
            index: The index of to-be-changed experiment.
            info: The experiment information. None for deletion.
        """
        if info is not None:
            self.schedulerFrame.model.experimentQueue[index] = info
<<<<<<< HEAD
            self.schedulerFrame.model.sort()
=======
            self.schedulerFrame.model.experimentQueue.sort(key=lambda x: x.priority,
                                                           reverse=True)
>>>>>>> 76f9ca40
        else:
            self._deleteExperiment(self.schedulerFrame.model.experimentQueue[index])

<<<<<<< HEAD
    def _deleteExperiment(self, info: SubmittedExperimentInfo):
=======
    def deleteExperiment(self, info: SubmittedExperimentInfo):
>>>>>>> 76f9ca40
        """Deletes the experiment from 'queued experiments' section.

        Args:
            info: The experiment to be deleted.
        """
        self.schedulerFrame.model.experimentQueue.remove(info)

    def frames(self) -> Tuple[SchedulerFrame]:
        """Overridden."""
        return (self.schedulerFrame,)<|MERGE_RESOLUTION|>--- conflicted
+++ resolved
@@ -17,12 +17,9 @@
 
 import qiwis
 from iquip.protocols import SubmittedExperimentInfo
-<<<<<<< HEAD
 
 logger = logging.getLogger(__name__)
 
-=======
->>>>>>> 76f9ca40
 
 def _dismiss_items(layout: Optional[QLayout] = None):
     """Decouples components in the layout.
@@ -311,7 +308,6 @@
         ):
         """Displays the experiments fetched from the uploaded queue in the proxy server.
 
-<<<<<<< HEAD
         Args:
             experimentList: The queue of pending experiments.
             runningExperiment: The experiment running now. None if there is no experiements running.
@@ -324,10 +320,6 @@
         self._runExperiment(runningExperiment)
 
     def _runExperiment(self, info: Optional[SubmittedExperimentInfo] = None):
-=======
-    # TODO(giwon2004): Below are called by the signal from artiq-proxy.
-    def runExperiment(self, info: Optional[SubmittedExperimentInfo] = None):
->>>>>>> 76f9ca40
         """Sets the experiment onto 'currently running' section.
 
         Args:
@@ -337,27 +329,16 @@
         if info in self.schedulerFrame.model.experimentQueue:
             self.deleteExperiment(info)
 
-<<<<<<< HEAD
     def _addExperiment(self, info: SubmittedExperimentInfo):
-=======
-    def addExperiment(self, info: SubmittedExperimentInfo):
->>>>>>> 76f9ca40
         """Adds the experiment to 'queued experiments' section.
 
         Args:
             info: The experiment to be added.
         """
         self.schedulerFrame.model.experimentQueue.append(info)
-<<<<<<< HEAD
         self.schedulerFrame.model.sort()
 
     def _changeExperiment(self, index: int, info: Optional[SubmittedExperimentInfo] = None):
-=======
-        self.schedulerFrame.model.experimentQueue.sort(key=lambda x: x.priority,
-                                                       reverse=True)
-
-    def changeExperiment(self, index: int, info: Optional[SubmittedExperimentInfo] = None):
->>>>>>> 76f9ca40
         """Changes the information of the particular experiment to given information.
 
         Args:
@@ -366,20 +347,11 @@
         """
         if info is not None:
             self.schedulerFrame.model.experimentQueue[index] = info
-<<<<<<< HEAD
             self.schedulerFrame.model.sort()
-=======
-            self.schedulerFrame.model.experimentQueue.sort(key=lambda x: x.priority,
-                                                           reverse=True)
->>>>>>> 76f9ca40
         else:
             self._deleteExperiment(self.schedulerFrame.model.experimentQueue[index])
 
-<<<<<<< HEAD
     def _deleteExperiment(self, info: SubmittedExperimentInfo):
-=======
-    def deleteExperiment(self, info: SubmittedExperimentInfo):
->>>>>>> 76f9ca40
         """Deletes the experiment from 'queued experiments' section.
 
         Args:
