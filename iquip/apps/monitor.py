"""App module for monitoring and controlling ARTIQ hardwares e.g., TTL, DDS, and DAC."""

import functools
import logging
from typing import Dict, Optional, Tuple, Union

import requests
from PyQt5.QtCore import QObject, Qt, QThread, pyqtSignal, pyqtSlot
<<<<<<< HEAD
from PyQt5.QtWidgets import (
    QDoubleSpinBox, QGridLayout, QHBoxLayout, QLabel, QPushButton, QSlider, QVBoxLayout, QWidget
)
=======
from PyQt5.QtWidgets import QGridLayout, QHBoxLayout, QLabel, QPushButton, QVBoxLayout, QWidget
>>>>>>> d3960feb

import qiwis

logger = logging.getLogger(__name__)


class TTLControllerWidget(QWidget):
    """Single TTL channel controller widget.
    
    Attributes:
        button: Button for setting the level.

    Signals:
        levelChanged(level): Current level value is changed to level.
    """

    levelChanged = pyqtSignal(bool)

    def __init__(self, name: str, device: str, parent: Optional[QWidget] = None):
        """Extended.
        
        Args:
            name: TTL channel name.
            device: TTL device name.
        """
        super().__init__(parent=parent)
        # widgets
        nameLabel = QLabel(name, self)
        nameLabel.setAlignment(Qt.AlignLeft)
        deviceLabel = QLabel(device, self)
        deviceLabel.setAlignment(Qt.AlignRight)
        self.button = QPushButton("OFF?")
        self.button.setCheckable(True)
        # layout
        infoLayout = QHBoxLayout()
        infoLayout.addWidget(nameLabel)
        infoLayout.addWidget(deviceLabel)
        layout = QVBoxLayout(self)
        layout.addLayout(infoLayout)
        layout.addWidget(self.button)
        # signal connection
        self.button.clicked.connect(self.levelChanged)
        self.levelChanged.connect(self._setButtonText)

    @pyqtSlot(bool)
    def _setButtonText(self, level: bool):
        """Sets the button text.

        Args:
            level: Whether the button is now checked or not.
        """
        if level:
            self.button.setText("ON")
        else:
            self.button.setText("OFF")


class TTLControllerFrame(QWidget):
    """Frame for monitoring and controlling TTL channels.

    Attributes:
        ttlWidgets: Dictionary with TTL controller widgets.
          Each key is a TTL channel name, and its value is the corresponding TTLControllerWidget.
        button: Button for setting the override.

    Signals:
        overrideChanged(override): Current override value is changed to override.
    """

    overrideChanged = pyqtSignal(bool)

    def __init__(
        self,
        ttlInfo: Dict[str, str],
        numColumns: int = 4,
        parent: Optional[QWidget] = None
    ):
        """Extended.
        
        Args:
            ttlInfo: Dictionary with TTL channels info.
              Each key is a TTL channel name, and its value is the device name.
            numColumns: Number of columns in TTL widgets container layout.
        """
        super().__init__(parent=parent)
        if numColumns <= 0:
            logger.error("The number of columns must be positive.")
            return
        self.ttlWidgets: Dict[str, TTLControllerWidget] = {}
        # widgets
        ttlWidgetLayout = QGridLayout()
        for idx, (name, device) in enumerate(ttlInfo.items()):
            ttlWidget = TTLControllerWidget(name, device, self)
            row, column = idx // numColumns, idx % numColumns
            self.ttlWidgets[name] = ttlWidget
            ttlWidgetLayout.addWidget(ttlWidget, row, column)
        self.button = QPushButton("Not Overriding?", self)
        self.button.setCheckable(True)
        # layout
        layout = QVBoxLayout(self)
        layout.addLayout(ttlWidgetLayout)
        layout.addWidget(self.button)
        # signal connection
        self.button.clicked.connect(self.overrideChanged)
        self.overrideChanged.connect(self._setButtonText)

    @pyqtSlot(bool)
    def _setButtonText(self, override: bool):
        """Sets the button text.
        
        Args:
            override: Whether the button is now checked or not.
        """
        if override:
            self.button.setText("Overriding")
        else:
            self.button.setText("Not Overriding")


class _TTLOverrideThread(QThread):
    """QThread for setting the override of all TTL channels through the proxy server.
    
    Attributes:
        override: Override value to set.
        ip: Proxy server IP address.
        port: Proxy server PORT number.
    """

    def __init__(self, override: bool, ip: str, port: int, parent: Optional[QObject] = None):
        """Extended.
        
        Args:
            override, ip, port: See the attributes section.
        """
        super().__init__(parent=parent)
        self.override = override
        self.ip = ip
        self.port = port

    def run(self):
        """Overridden.
        
        Sets the override of all TTL channels through the proxy server.

        It cannot be guaranteed that the override will be applied immediately.
        """
        params = {"value": self.override}
        try:
            response = requests.post(
                f"http://{self.ip}:{self.port}/ttl/override/",
                params=params,
                timeout=10
            )
            response.raise_for_status()
        except requests.exceptions.RequestException:
            logger.exception("Failed to set the override of all TTL channels.")


class _TTLLevelThread(QThread):
    """QThread for setting the level of the target TTL channel through the proxy server.
    
    Attributes:
        device: Target TTL device name.
        level: Level value to set.
        ip: Proxy server IP address.
        port: Proxy server PORT number.
    """

    def __init__(
        self,
        device: str,
        level: bool,
        ip: str,
        port: int,
        parent: Optional[QObject] = None
    ):  # pylint: disable=too-many-arguments
        """Extended.
        
        Args:
            target, level, ip, port: See the attributes section.
        """
        super().__init__(parent=parent)
        self.device = device
        self.level = level
        self.ip = ip
        self.port = port

    def run(self):
        """Overridden.
        
        Sets the level of the target TTL channel through the proxy server.

        It cannot be guaranteed that the level will be applied immediately.
        """
        params = {"device": self.device, "value": self.level}
        try:
            response = requests.post(
                f"http://{self.ip}:{self.port}/ttl/level/",
                params=params,
                timeout=10
            )
            response.raise_for_status()
        except requests.exceptions.RequestException:
            logger.exception("Failed to set the level of the target TTL channel.")


class DACControllerWidget(QWidget):
    """Single DAC channel controller widget.
    
    Attributes:
        slider: Slider for setting the voltage.
        spinbox: Spin box for setting and showing the voltage in slider.
        button: Button for applying the voltage in practice.

    Signals:
        voltageSet(voltage): Current voltage value is set to voltage.
    """

    voltageSet = pyqtSignal(float)

    def __init__(
        self,
        name: str,
        device: str,
        channel: int,
        ndecimals: int = 4,
        minVoltage: float = -10,
        maxVoltage: float = 9.9997,
        parent: Optional[QWidget] = None
    ):  # pylint: disable=too-many-arguments, too-many-locals
        """Extended.
        
        Args:
            name: DAC channel name.
            device: DAC device name.
            channel: DAC channel number.
            ndecimals: Number of decimals that can be set.
            minVoltage, maxVoltage: Min/Maxinum voltage that can be set.
        """
        super().__init__(parent=parent)
        self._unit = 10 ** ndecimals
        # widgets
        nameLabel = QLabel(name, self)
        nameLabel.setAlignment(Qt.AlignLeft | Qt.AlignVCenter)
        deviceLabel = QLabel(device, self)
        deviceLabel.setAlignment(Qt.AlignCenter)
        channelLabel = QLabel(f"CH {channel}", self)
        channelLabel.setAlignment(Qt.AlignRight | Qt.AlignVCenter)
        self.slider = QSlider(Qt.Horizontal, self)
        self.slider.setRange(int(minVoltage * self._unit), int(maxVoltage * self._unit))
        self.slider.setTickInterval(self._unit)
        self.slider.setTickPosition(QSlider.TicksAbove)
        minVoltageLabel = QLabel(f"Min: {minVoltage}V", self)
        minVoltageLabel.setAlignment(Qt.AlignLeft | Qt.AlignVCenter)
        maxVoltageLabel = QLabel(f"Max: {maxVoltage}V", self)
        maxVoltageLabel.setAlignment(Qt.AlignRight | Qt.AlignVCenter)
        self.spinbox = QDoubleSpinBox(self)
        self.spinbox.setAlignment(Qt.AlignVCenter)
        self.spinbox.setSuffix("V")
        self.spinbox.setMinimum(minVoltage)
        self.spinbox.setMaximum(maxVoltage)
        self.spinbox.setDecimals(ndecimals)
        self.button = QPushButton("Set")
        self._sliderChanged(self.slider.value())
        # layout
        infoLayout = QHBoxLayout()
        infoLayout.addWidget(nameLabel)
        infoLayout.addWidget(deviceLabel)
        infoLayout.addWidget(channelLabel)
        sliderInfoLayout = QHBoxLayout()
        sliderInfoLayout.addWidget(minVoltageLabel)
        sliderInfoLayout.addWidget(self.spinbox)
        sliderInfoLayout.addWidget(maxVoltageLabel)
        layout = QVBoxLayout(self)
        layout.addLayout(infoLayout)
        layout.addWidget(self.slider)
        layout.addLayout(sliderInfoLayout)
        layout.addWidget(self.button)
        # signal connection
        self.slider.valueChanged.connect(self._sliderChanged)
        self.spinbox.valueChanged.connect(self._spinboxChanged)
        self.button.clicked.connect(self._buttonClicked)

    @pyqtSlot(int)
    def _sliderChanged(self, value: int):
        """The slider value is changed.
        
        Args:
            value: Current slider value.
        """
        self.spinbox.setValue(value / self._unit)

    @pyqtSlot(float)
    def _spinboxChanged(self, value: float):
        """The spinbox value is changed.
        
        Args:
            value: Current spinbox value.
        """
        self.slider.setValue(int(value * self._unit))

    @pyqtSlot()
    def _buttonClicked(self):
        """The button is clicked."""
        self.voltageSet.emit(self.slider.value() / self._unit)


class DACControllerFrame(QWidget):
    """Frame for monitoring and controlling DAC channels.
    
    Attributes:
        dacWidgets: Dictionary with DAC controller widgets.
          Each key is a DAC channel name, and its value is the corresponding DACControllerWidget.
    """

    def __init__(
        self,
        dacInfo: Dict[str, Dict[str, Union[float, str]]],
        numColumns: int = 4,
        parent: Optional[QWidget] = None
    ):
        """Extended.
        
        Args:
            dacInfo: Dictionary with DAC channels info.
              Each key is a DAC channel name, and its value is a dictionary with DAC info.
              This dictionary is given as keyword arguments to DACControllerWidget.__init__().
            numColumns: Number of columns in DAC widgets container layout.
        """
        super().__init__(parent=parent)
        if numColumns <= 0:
            logger.error("The number of columns must be positive.")
            return
        self.dacWidgets: Dict[str, DACControllerWidget] = {}
        # widgets
        dacWidgetLayout = QGridLayout()
        for idx, (name, info) in enumerate(dacInfo.items()):
            dacWidget = DACControllerWidget(name, **info)
            row, column = idx // numColumns, idx % numColumns
            self.dacWidgets[name] = dacWidget
            dacWidgetLayout.addWidget(dacWidget, row, column)
        # layout
        layout = QVBoxLayout(self)
        layout.addLayout(dacWidgetLayout)


class DeviceMonitorApp(qiwis.BaseApp):
    """App for monitoring and controlling ARTIQ hardwares e.g., TTL, DDS, and DAC.

    Attributes:
        proxy_id: Proxy server IP address.
        proxy_port: Proxy server PORT number.
        ttlControllerFrame: Frame that monitoring and controlling TTL channels.
        ttlOverrideThread: Most recently executed _TTLOverrideThread instance.
        ttlLevelThread: Most recently executed _TTLLevelThread instance.
    """

    def __init__(self, name: str, ttlInfo: Dict[str, int], parent: Optional[QObject] = None):
        """Extended.
        
        Args:
            ttlInfo: See ttlInfo in TTLControllerFrame.__init__().
        """
        super().__init__(name, parent=parent)
        self.proxy_ip = self.constants.proxy_ip  # pylint: disable=no-member
        self.proxy_port = self.constants.proxy_port  # pylint: disable=no-member
        self.ttlOverrideThread: Optional[_TTLOverrideThread] = None
        self.ttlLevelThread: Optional[_TTLLevelThread] = None
        self.ttlControllerFrame = TTLControllerFrame(ttlInfo)
        # signal connection
        self.ttlControllerFrame.overrideChanged.connect(self._setOverride)
        for name_, device in ttlInfo.items():
            self.ttlControllerFrame.ttlWidgets[name_].levelChanged.connect(
                functools.partial(self._setLevel, device)
            )

    @pyqtSlot(bool)
    def _setOverride(self, override: bool):
        """Sets the override of all TTL channels through _TTLOverrideThread.
        
        Args:
            override: See _TTLOverrideThread attributes section.
        """
        self.ttlOverrideThread = _TTLOverrideThread(override, self.proxy_ip, self.proxy_port)
        self.ttlOverrideThread.start()

    @pyqtSlot(int, bool)
    def _setLevel(self, device: str, level: bool):
        """Sets the level of the target TTL channel through _TTLLevelThread.
        
        Args:
            device, level: See _TTLLevelThread attributes section.
        """
        self.ttlLevelThread = _TTLLevelThread(device, level, self.proxy_ip, self.proxy_port)
        self.ttlLevelThread.start()

    def frames(self) -> Tuple[TTLControllerFrame]:
        """Overridden."""
        return (self.ttlControllerFrame,)<|MERGE_RESOLUTION|>--- conflicted
+++ resolved
@@ -6,13 +6,9 @@
 
 import requests
 from PyQt5.QtCore import QObject, Qt, QThread, pyqtSignal, pyqtSlot
-<<<<<<< HEAD
 from PyQt5.QtWidgets import (
     QDoubleSpinBox, QGridLayout, QHBoxLayout, QLabel, QPushButton, QSlider, QVBoxLayout, QWidget
 )
-=======
-from PyQt5.QtWidgets import QGridLayout, QHBoxLayout, QLabel, QPushButton, QVBoxLayout, QWidget
->>>>>>> d3960feb
 
 import qiwis
 
